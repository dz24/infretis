"""Creates the ensemble dicts."""
import os
from infretis.classes.rgen import create_random_generator
from infretis.core.core import read_restart_file


def create_ensembles(config):
    """Create all the ensemble dicts from the *toml config dict."""
    intfs = config['simulation']['interfaces']
    ens_intfs = []

    # set intfs for [0-] and [0+]
    ens_intfs.append([float('-inf'), intfs[0], intfs[0]])
    ens_intfs.append([intfs[0], intfs[0], intfs[-1]])

    # set interfaces and set detect for [1+], [2+], ...
    reactant, product = intfs[0], intfs[-1]
    for i in range(len(intfs)-2):
        middle = intfs[i + 1]
        ens_intfs.append([reactant, middle, product])

    # create all path ensembles
    pensembles = {}
    # create a random generator to initiate the actualy random generators
    rgen = create_random_generator(settings={'seed':config['simulation']['seed']})
    for i, ens_intf in enumerate(ens_intfs):
<<<<<<< HEAD
        # #############RESTART SEED FROM RESTART...
        ens_seed = rgen.random_integers(1,9999999)
        rgen_ens = create_random_generator(settings={'seed':ens_seed})
=======
        # check if restart file is available:
        restart_file = os.path.join(config['simulation']['load_dir'],
                                    f'e{i}', 'ensemble.restart')
        if os.path.isfile(restart_file):
            restart = read_restart_file(restart_file)
            rgen_state = {'seed': restart['rgen']['seed'],
                          'state': restart['rgen']['state'],
                          'rgen': 'rgen'}
            rgen_ens = create_random_generator(rgen_state)
        else:
            rgen_ens = create_random_generator()
>>>>>>> bcc5da95
        pensembles[i] = {'interfaces': tuple(ens_intf),
                         'tis_set': config['simulation']['tis_set'],
                         'mc_move': config['simulation']['shooting_moves'][i],
                         'eng_name': config['engine']['engine'],
                         'ens_name': f'{i:03d}',
                         'start_cond': 'R' if i == 0 else 'L',
                         'rgen': rgen_ens}
    return pensembles<|MERGE_RESOLUTION|>--- conflicted
+++ resolved
@@ -24,11 +24,6 @@
     # create a random generator to initiate the actualy random generators
     rgen = create_random_generator(settings={'seed':config['simulation']['seed']})
     for i, ens_intf in enumerate(ens_intfs):
-<<<<<<< HEAD
-        # #############RESTART SEED FROM RESTART...
-        ens_seed = rgen.random_integers(1,9999999)
-        rgen_ens = create_random_generator(settings={'seed':ens_seed})
-=======
         # check if restart file is available:
         restart_file = os.path.join(config['simulation']['load_dir'],
                                     f'e{i}', 'ensemble.restart')
@@ -39,8 +34,9 @@
                           'rgen': 'rgen'}
             rgen_ens = create_random_generator(rgen_state)
         else:
-            rgen_ens = create_random_generator()
->>>>>>> bcc5da95
+            ens_seed = rgen.random_integers(1,9999999)
+            rgen_ens = create_random_generator(settings={'seed':ens_seed})
+        
         pensembles[i] = {'interfaces': tuple(ens_intf),
                          'tis_set': config['simulation']['tis_set'],
                          'mc_move': config['simulation']['shooting_moves'][i],
